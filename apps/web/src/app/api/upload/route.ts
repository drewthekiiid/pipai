--- conflicted
+++ resolved
@@ -1,4 +1,3 @@
-<<<<<<< HEAD
 /**
  * PIP AI Unified Upload API - TypeScript/Next.js Version
  * Complete construction document analysis with EstimAItor
@@ -122,15 +121,6 @@
   };
 }
 
-// Helper functions (currently unused but kept for future use)
-// function getContentTypeCategory(contentType: string): 'document' | 'code' | 'data' | 'image' {
-//   if (contentType.startsWith('image/')) return 'image';
-//   if (contentType.includes('json') || contentType.includes('csv') || contentType.includes('xml')) return 'data';
-//   if (contentType.includes('javascript') || contentType.includes('typescript') || 
-//       contentType.includes('python') || contentType.includes('code')) return 'code';
-//   return 'document';
-// }
-
 function generateS3Key(userId: string, filename: string): string {
   const fileId = uuidv4();
   const timestamp = new Date().toISOString().split('T')[0].replace(/-/g, '/');
@@ -337,6 +327,4 @@
       { status: 500 }
     );
   }
-}
-=======
->>>>>>> 97178276
+}